/**
 * @license
 * Copyright 2025 Google LLC
 * SPDX-License-Identifier: Apache-2.0
 */

<<<<<<< HEAD
import type { FunctionDeclaration, PartListUnion, Schema } from '@google/genai';
=======
import { FunctionDeclaration, PartListUnion, Schema } from '@google/genai';
import { Summarizer, defaultSummarizer } from '../utils/summarizer.js';
>>>>>>> 8f12e8a1

/**
 * Interface representing the base Tool functionality
 */
export interface Tool<
  TParams = unknown,
  TResult extends ToolResult = ToolResult,
> {
  /**
   * The internal name of the tool (used for API calls)
   */
  name: string;

  /**
   * The user-friendly display name of the tool
   */
  displayName: string;

  /**
   * Description of what the tool does
   */
  description: string;

  /**
   * Function declaration schema from @google/genai
   */
  schema: FunctionDeclaration;

  /**
   * Whether the tool's output should be rendered as markdown
   */
  isOutputMarkdown: boolean;

  /**
   * Whether the tool supports live (streaming) output
   */
  canUpdateOutput: boolean;

  /**
   * A function that summarizes the result of the tool execution.
   */
  summarizer?: Summarizer;

  /**
   * Whether the tool's display output should be summarized
   */
  shouldSummarizeDisplay?: boolean;

  /**
   * Validates the parameters for the tool
   * Should be called from both `shouldConfirmExecute` and `execute`
   * `shouldConfirmExecute` should return false immediately if invalid
   * @param params Parameters to validate
   * @returns An error message string if invalid, null otherwise
   */
  validateToolParams(params: TParams): string | null;

  /**
   * Gets a pre-execution description of the tool operation
   * @param params Parameters for the tool execution
   * @returns A markdown string describing what the tool will do
   * Optional for backward compatibility
   */
  getDescription(params: TParams): string;

  /**
   * Determines if the tool should prompt for confirmation before execution
   * @param params Parameters for the tool execution
   * @returns Whether execute should be confirmed.
   */
  shouldConfirmExecute(
    params: TParams,
    abortSignal: AbortSignal,
  ): Promise<ToolCallConfirmationDetails | false>;

  /**
   * Executes the tool with the given parameters
   * @param params Parameters for the tool execution
   * @returns Result of the tool execution
   */
  execute(
    params: TParams,
    signal: AbortSignal,
    updateOutput?: (output: string) => void,
  ): Promise<TResult>;
}

/**
 * Base implementation for tools with common functionality
 */
export abstract class BaseTool<
  TParams = unknown,
  TResult extends ToolResult = ToolResult,
> implements Tool<TParams, TResult>
{
  /**
   * Creates a new instance of BaseTool
   * @param name Internal name of the tool (used for API calls)
   * @param displayName User-friendly display name of the tool
   * @param description Description of what the tool does
   * @param isOutputMarkdown Whether the tool's output should be rendered as markdown
   * @param canUpdateOutput Whether the tool supports live (streaming) output
   * @param parameterSchema JSON Schema defining the parameters
   * @param summarizer Function to summarize the tool's output
   * @param shouldSummarizeDisplay Whether the tool's display output should be summarized
   */
  constructor(
    readonly name: string,
    readonly displayName: string,
    readonly description: string,
    readonly parameterSchema: Schema,
    readonly isOutputMarkdown: boolean = true,
    readonly canUpdateOutput: boolean = false,
    readonly summarizer: Summarizer = defaultSummarizer,
    readonly shouldSummarizeDisplay: boolean = false,
  ) {}

  /**
   * Function declaration schema computed from name, description, and parameterSchema
   */
  get schema(): FunctionDeclaration {
    return {
      name: this.name,
      description: this.description,
      parameters: this.parameterSchema,
    };
  }

  /**
   * Validates the parameters for the tool
   * This is a placeholder implementation and should be overridden
   * Should be called from both `shouldConfirmExecute` and `execute`
   * `shouldConfirmExecute` should return false immediately if invalid
   * @param params Parameters to validate
   * @returns An error message string if invalid, null otherwise
   */
  // eslint-disable-next-line @typescript-eslint/no-unused-vars
  validateToolParams(params: TParams): string | null {
    // Implementation would typically use a JSON Schema validator
    // This is a placeholder that should be implemented by derived classes
    return null;
  }

  /**
   * Gets a pre-execution description of the tool operation
   * Default implementation that should be overridden by derived classes
   * @param params Parameters for the tool execution
   * @returns A markdown string describing what the tool will do
   */
  getDescription(params: TParams): string {
    return JSON.stringify(params);
  }

  /**
   * Determines if the tool should prompt for confirmation before execution
   * @param params Parameters for the tool execution
   * @returns Whether or not execute should be confirmed by the user.
   */
  shouldConfirmExecute(
    // eslint-disable-next-line @typescript-eslint/no-unused-vars
    params: TParams,
    // eslint-disable-next-line @typescript-eslint/no-unused-vars
    abortSignal: AbortSignal,
  ): Promise<ToolCallConfirmationDetails | false> {
    return Promise.resolve(false);
  }

  /**
   * Abstract method to execute the tool with the given parameters
   * Must be implemented by derived classes
   * @param params Parameters for the tool execution
   * @param signal AbortSignal for tool cancellation
   * @returns Result of the tool execution
   */
  abstract execute(
    params: TParams,
    signal: AbortSignal,
    updateOutput?: (output: string) => void,
  ): Promise<TResult>;
}

export interface ToolResult {
  /**
   * A short, one-line summary of the tool's action and result.
   * e.g., "Read 5 files", "Wrote 256 bytes to foo.txt"
   */
  summary?: string;
  /**
   * Content meant to be included in LLM history.
   * This should represent the factual outcome of the tool execution.
   */
  llmContent: PartListUnion;

  /**
   * Markdown string for user display.
   * This provides a user-friendly summary or visualization of the result.
   * NOTE: This might also be considered UI-specific and could potentially be
   * removed or modified in a further refactor if the server becomes purely API-driven.
   * For now, we keep it as the core logic in ReadFileTool currently produces it.
   */
  returnDisplay: ToolResultDisplay;
}

export type ToolResultDisplay = string | FileDiff;

export interface FileDiff {
  fileDiff: string;
  fileName: string;
}

export interface ToolEditConfirmationDetails {
  type: 'edit';
  title: string;
  onConfirm: (
    outcome: ToolConfirmationOutcome,
    payload?: ToolConfirmationPayload,
  ) => Promise<void>;
  fileName: string;
  fileDiff: string;
  isModifying?: boolean;
}

export interface ToolConfirmationPayload {
  // used to override `modifiedProposedContent` for modifiable tools in the
  // inline modify flow
  newContent: string;
}

export interface ToolExecuteConfirmationDetails {
  type: 'exec';
  title: string;
  onConfirm: (outcome: ToolConfirmationOutcome) => Promise<void>;
  command: string;
  rootCommand: string;
}

export interface ToolMcpConfirmationDetails {
  type: 'mcp';
  title: string;
  serverName: string;
  toolName: string;
  toolDisplayName: string;
  onConfirm: (outcome: ToolConfirmationOutcome) => Promise<void>;
}

export interface ToolInfoConfirmationDetails {
  type: 'info';
  title: string;
  onConfirm: (outcome: ToolConfirmationOutcome) => Promise<void>;
  prompt: string;
  urls?: string[];
}

export type ToolCallConfirmationDetails =
  | ToolEditConfirmationDetails
  | ToolExecuteConfirmationDetails
  | ToolMcpConfirmationDetails
  | ToolInfoConfirmationDetails;

export enum ToolConfirmationOutcome {
  ProceedOnce = 'proceed_once',
  ProceedAlways = 'proceed_always',
  ProceedAlwaysServer = 'proceed_always_server',
  ProceedAlwaysTool = 'proceed_always_tool',
  ModifyWithEditor = 'modify_with_editor',
  Cancel = 'cancel',
}<|MERGE_RESOLUTION|>--- conflicted
+++ resolved
@@ -4,12 +4,9 @@
  * SPDX-License-Identifier: Apache-2.0
  */
 
-<<<<<<< HEAD
 import type { FunctionDeclaration, PartListUnion, Schema } from '@google/genai';
-=======
-import { FunctionDeclaration, PartListUnion, Schema } from '@google/genai';
-import { Summarizer, defaultSummarizer } from '../utils/summarizer.js';
->>>>>>> 8f12e8a1
+import type { Summarizer } from '../utils/summarizer.js';
+import { defaultSummarizer } from '../utils/summarizer.js';
 
 /**
  * Interface representing the base Tool functionality
